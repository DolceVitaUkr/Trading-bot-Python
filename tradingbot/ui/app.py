"""Minimal FastAPI application for controlling the bot."""

from __future__ import annotations

from fastapi import FastAPI, HTTPException

from tradingbot.core.runtime_controller import RuntimeController
from .routes.validation import router as validation_router
from .routes.diff import router as diff_router

runtime = RuntimeController()


def create_app() -> FastAPI:
    app = FastAPI()

    @app.get("/status")
    def status():
        return runtime.get_state()

    @app.post("/live/{asset}/enable")
    def enable(asset: str):
        # Input validation
        if not asset or not asset.strip():
            raise HTTPException(status_code=400, detail="Asset symbol cannot be empty")
        if len(asset) > 20:
            raise HTTPException(status_code=400, detail="Asset symbol too long")
        if not asset.replace("/", "").replace("-", "").isalnum():
            raise HTTPException(status_code=400, detail="Invalid asset symbol format")
        
        try:
            runtime.enable_live(asset.upper().strip())
        except ValueError as exc:
            raise HTTPException(status_code=400, detail=str(exc)) from exc
        return {"asset": asset.upper().strip(), "live": True}

    @app.post("/live/{asset}/disable")
    def disable(asset: str):
        # Input validation
        if not asset or not asset.strip():
            raise HTTPException(status_code=400, detail="Asset symbol cannot be empty")
        if len(asset) > 20:
            raise HTTPException(status_code=400, detail="Asset symbol too long")
        if not asset.replace("/", "").replace("-", "").isalnum():
            raise HTTPException(status_code=400, detail="Invalid asset symbol format")
        
        try:
            runtime.disable_live(asset.upper().strip())
        except ValueError as exc:
            raise HTTPException(status_code=400, detail=str(exc)) from exc
        return {"asset": asset.upper().strip(), "live": False}

    @app.post("/kill/global/{onoff}")
    def kill(onoff: str):
        # Input validation for kill switch
        if not onoff or not onoff.strip():
            raise HTTPException(status_code=400, detail="Kill switch value cannot be empty")
        onoff_clean = onoff.strip().lower()
        if onoff_clean not in ["on", "off", "true", "false", "1", "0"]:
            raise HTTPException(status_code=400, detail="Kill switch must be 'on', 'off', 'true', 'false', '1', or '0'")
        
        kill_enabled = onoff_clean in ["on", "true", "1"]
        try:
            runtime.set_global_kill(kill_enabled)
        except Exception as exc:
            raise HTTPException(status_code=500, detail=f"Failed to set kill switch: {exc}") from exc
        return {"kill_switch": runtime.get_state()["global"]["kill_switch"]}

<<<<<<< HEAD
    @app.get("/validation/{strategy_id}")
    def validation(strategy_id: str):
        # Input validation for strategy ID
        if not strategy_id or not strategy_id.strip():
            raise HTTPException(status_code=400, detail="Strategy ID cannot be empty")
        if len(strategy_id) > 100:
            raise HTTPException(status_code=400, detail="Strategy ID too long")
        if not strategy_id.replace("_", "").replace("-", "").isalnum():
            raise HTTPException(status_code=400, detail="Invalid strategy ID format")
        
        try:
            report = validator.latest_report(strategy_id.strip())
            if report is None:
                raise HTTPException(status_code=404, detail="Report not found")
            return report
        except Exception as exc:
            raise HTTPException(status_code=500, detail=f"Failed to retrieve validation report: {exc}") from exc
=======
    app.include_router(validation_router)
    app.include_router(diff_router)
>>>>>>> f8e4caf7

    return app


app = create_app()<|MERGE_RESOLUTION|>--- conflicted
+++ resolved
@@ -66,7 +66,6 @@
             raise HTTPException(status_code=500, detail=f"Failed to set kill switch: {exc}") from exc
         return {"kill_switch": runtime.get_state()["global"]["kill_switch"]}
 
-<<<<<<< HEAD
     @app.get("/validation/{strategy_id}")
     def validation(strategy_id: str):
         # Input validation for strategy ID
@@ -84,10 +83,6 @@
             return report
         except Exception as exc:
             raise HTTPException(status_code=500, detail=f"Failed to retrieve validation report: {exc}") from exc
-=======
-    app.include_router(validation_router)
-    app.include_router(diff_router)
->>>>>>> f8e4caf7
 
     return app
 
